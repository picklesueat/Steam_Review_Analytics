--- conflicted
+++ resolved
@@ -55,11 +55,6 @@
 
    This command fetches up to two pages of reviews for the Steam app ID `620`
    (Portal 2) and writes them to `data/bronze/` as newline-delimited JSON files.
-<<<<<<< HEAD
-   You can adjust sort order and filters using flags like
-   `--filter recent --review-type positive`.
-=======
->>>>>>> a49f1d04
 
 ## Development workflow
 
